/*---------------------------------------------------------
 * Copyright (C) Microsoft Corporation. All rights reserved.
 *--------------------------------------------------------*/

import * as net from 'net';
import WebSocket from 'ws';
import * as events from 'events';
import { CancellationToken } from 'vscode';
import { timeoutPromise } from '../common/cancellation';
import { LogTag, ILogger } from '../common/logging';

export interface ITransport {
  send(message: string): void;
  close(): void;
  onmessage?: (message: string, receivedTime: bigint) => void;
  onend?: () => void;
}

export class PipeTransport implements ITransport {
  private _pipeWrite: NodeJS.WritableStream | undefined;
  private _socket: net.Socket | undefined;
  private _pendingBuffers: Buffer[];
  private _eventListeners: IListener[];
  onmessage?: (message: string, receivedTime: bigint) => void;
  onend?: () => void;

  constructor(logger: ILogger, socket: net.Socket);
  constructor(logger: ILogger, pipeWrite: NodeJS.WritableStream, pipeRead: NodeJS.ReadableStream);

<<<<<<< HEAD
  constructor(pipeWrite: net.Socket | NodeJS.WritableStream, pipeRead?: NodeJS.ReadableStream) {
    logger.info(LogTag.Internal, `Using pipe as transport layer`);
=======
  constructor(
    logger: ILogger,
    pipeWrite: net.Socket | NodeJS.WritableStream,
    pipeRead?: NodeJS.ReadableStream,
  ) {
>>>>>>> dfbd1871
    this._pipeWrite = pipeWrite as NodeJS.WritableStream;
    if (!pipeRead) this._socket = pipeWrite as net.Socket;

    this._pendingBuffers = [];
    this._eventListeners = [
      addEventListener(pipeRead || pipeWrite, 'data', buffer => this._dispatch(buffer as Buffer)),
      addEventListener(pipeWrite, 'end', () => this._onPipeEnd()),
      // Suppress pipe errors, e.g. EPIPE when pipe is destroyed with buffered data
      addEventListener(pipeWrite, 'error', err =>
        logger.error(LogTag.Internal, 'pipeWrite error: ' + err),
      ),
    ];
    if (pipeRead) {
      this._eventListeners.push(addEventListener(pipeRead, 'end', () => this._onPipeEnd()));
      this._eventListeners.push(
        addEventListener(pipeRead, 'error', err =>
          logger.error(LogTag.Internal, 'pipeRead error: ' + err),
        ),
      );
    }

    this.onmessage = undefined;
    this.onend = undefined;
  }

  private _onPipeEnd(): void {
    if (this._pipeWrite) {
      this._pipeWrite = undefined;
      if (this.onend) this.onend.call(null);
    }
  }

  send(message: string) {
    if (!this._pipeWrite)
      // Handle this in place, otherwise the socket will fire an unhandled error
      throw new Error('Tried to write to stream after end');

    this._pipeWrite.write(message);
    this._pipeWrite.write('\0');
  }

  _dispatch(buffer: Buffer) {
    const receivedTime = process.hrtime.bigint();
    let end = buffer.indexOf('\0');
    if (end === -1) {
      this._pendingBuffers.push(buffer);
      return;
    }
    this._pendingBuffers.push(buffer.slice(0, end));
    const message = Buffer.concat(this._pendingBuffers).toString();
    if (this.onmessage) this.onmessage.call(null, message, receivedTime);

    let start = end + 1;
    end = buffer.indexOf('\0', start);
    while (end !== -1) {
      if (this.onmessage)
        this.onmessage.call(null, buffer.toString(undefined, start, end), receivedTime);
      start = end + 1;
      end = buffer.indexOf('\0', start);
    }
    this._pendingBuffers = [buffer.slice(start)];
  }

  async close() {
    if (this._socket) this._socket.destroy();
    this._socket = undefined;
    this._pipeWrite = undefined;
    removeEventListeners(this._eventListeners);
  }
}

export class WebSocketTransport implements ITransport {
  private _ws: WebSocket | undefined;
  onmessage?: (message: string, receivedTime: bigint) => void;
  onend?: () => void;

  static create(url: string, cancellationToken: CancellationToken): Promise<WebSocketTransport> {
    logger.info(LogTag.Internal, `Using websocket as transport layer`, url);
    const ws = new WebSocket(url, [], {
      perMessageDeflate: false,
      maxPayload: 256 * 1024 * 1024, // 256Mb
    });

    return timeoutPromise(
      new Promise<WebSocketTransport>((resolve, reject) => {
        ws.addEventListener('open', () => resolve(new WebSocketTransport(ws)));
        ws.addEventListener('error', reject);
      }),
      cancellationToken,
      `Could not open ${url}`,
    ).catch(err => {
      ws.close();
      throw err;
    });
  }

  constructor(ws: WebSocket) {
    this._ws = ws;
    this._ws.addEventListener('message', event => {
      if (this.onmessage) this.onmessage.call(null, event.data, process.hrtime.bigint());
    });
    this._ws.addEventListener('close', () => {
      if (this.onend) this.onend.call(null);
      this._ws = undefined;
    });
    this._ws.addEventListener('error', () => {
      // Silently ignore all errors - we don't know what to do with them.
    });
    this.onmessage = undefined;
    this.onend = undefined;
  }

  send(message: string) {
    if (this._ws) this._ws.send(message);
  }

  async close(): Promise<void> {
    if (!this._ws) return;
    let callback: () => void;
    const result = new Promise<void>(f => (callback = f));
    this._ws.addEventListener('close', () => callback());
    this._ws.close();
    return result;
  }
}

type HandlerFunction = (...args: unknown[]) => void;

export interface IListener {
  emitter: events.EventEmitter;
  eventName: string;
  handler: HandlerFunction;
}

export function addEventListener(
  emitter: events.EventEmitter,
  eventName: string,
  handler: HandlerFunction,
): IListener {
  emitter.on(eventName, handler);
  return { emitter, eventName, handler };
}

export function removeEventListeners(listeners: IListener[]) {
  for (const listener of listeners)
    listener.emitter.removeListener(listener.eventName, listener.handler);
  listeners.splice(0, listeners.length);
}<|MERGE_RESOLUTION|>--- conflicted
+++ resolved
@@ -27,16 +27,11 @@
   constructor(logger: ILogger, socket: net.Socket);
   constructor(logger: ILogger, pipeWrite: NodeJS.WritableStream, pipeRead: NodeJS.ReadableStream);
 
-<<<<<<< HEAD
-  constructor(pipeWrite: net.Socket | NodeJS.WritableStream, pipeRead?: NodeJS.ReadableStream) {
-    logger.info(LogTag.Internal, `Using pipe as transport layer`);
-=======
   constructor(
     logger: ILogger,
     pipeWrite: net.Socket | NodeJS.WritableStream,
     pipeRead?: NodeJS.ReadableStream,
   ) {
->>>>>>> dfbd1871
     this._pipeWrite = pipeWrite as NodeJS.WritableStream;
     if (!pipeRead) this._socket = pipeWrite as net.Socket;
 
@@ -114,7 +109,6 @@
   onend?: () => void;
 
   static create(url: string, cancellationToken: CancellationToken): Promise<WebSocketTransport> {
-    logger.info(LogTag.Internal, `Using websocket as transport layer`, url);
     const ws = new WebSocket(url, [], {
       perMessageDeflate: false,
       maxPayload: 256 * 1024 * 1024, // 256Mb
